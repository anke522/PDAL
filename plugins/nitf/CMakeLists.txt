--- conflicted
+++ resolved
@@ -46,27 +46,18 @@
     LINK_WITH ${NITRO_LIBRARIES})
 
 if (WITH_TESTS)
-<<<<<<< HEAD
 	set(srcs
         test/NitfWriterTest.cpp
     )
 
-    PDAL_ADD_TEST(nitfwritertest
+    PDAL_ADD_TEST(pdal_io_nitf_writer_test
         FILES "${srcs}"
         LINK_WITH ${writer_libname})
 
     set(srcs
         test/NitfReaderTest.cpp
     )
-    PDAL_ADD_TEST(nitfreadertest
+    PDAL_ADD_TEST(pdal_io_nitf_reader_test
         FILES "${srcs}"
         LINK_WITH ${reader_libname})
-=======
-    PDAL_ADD_TEST(pdal_io_nitf_reader_test
-        FILES test/NitfReaderTest.cpp
-        LINK_WITH ${reader_libname})
-    PDAL_ADD_TEST(pdal_io_nitf_writer_test
-        FILES test/NitfWriterTest.cpp
-        LINK_WITH ${writer_libname})
->>>>>>> 18adbd55
 endif()