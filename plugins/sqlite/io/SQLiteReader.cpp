/******************************************************************************
* Copyright (c) 2014, Howard Butler, howard@hobu.co
*
* All rights reserved.
*
* Redistribution and use in source and binary forms, with or without
* modification, are permitted provided that the following
* conditions are met:
*
*     * Redistributions of source code must retain the above copyright
*       notice, this list of conditions and the following disclaimer.
*     * Redistributions in binary form must reproduce the above copyright
*       notice, this list of conditions and the following disclaimer in
*       the documentation and/or other materials provided
*       with the distribution.
*     * Neither the name of Hobu, Inc. or Flaxen Geo Consulting nor the
*       names of its contributors may be used to endorse or promote
*       products derived from this software without specific prior
*       written permission.
*
* THIS SOFTWARE IS PROVIDED BY THE COPYRIGHT HOLDERS AND CONTRIBUTORS
* "AS IS" AND ANY EXPRESS OR IMPLIED WARRANTIES, INCLUDING, BUT NOT
* LIMITED TO, THE IMPLIED WARRANTIES OF MERCHANTABILITY AND FITNESS
* FOR A PARTICULAR PURPOSE ARE DISCLAIMED. IN NO EVENT SHALL THE
* COPYRIGHT OWNER OR CONTRIBUTORS BE LIABLE FOR ANY DIRECT, INDIRECT,
* INCIDENTAL, SPECIAL, EXEMPLARY, OR CONSEQUENTIAL DAMAGES (INCLUDING,
* BUT NOT LIMITED TO, PROCUREMENT OF SUBSTITUTE GOODS OR SERVICES; LOSS
* OF USE, DATA, OR PROFITS; OR BUSINESS INTERRUPTION) HOWEVER CAUSED
* AND ON ANY THEORY OF LIABILITY, WHETHER IN CONTRACT, STRICT LIABILITY,
* OR TORT (INCLUDING NEGLIGENCE OR OTHERWISE) ARISING IN ANY WAY OUT
* OF THE USE OF THIS SOFTWARE, EVEN IF ADVISED OF THE POSSIBILITY
* OF SUCH DAMAGE.
****************************************************************************/

#include "SQLiteReader.hpp"
#include <pdal/PointView.hpp>

namespace pdal
{

static PluginInfo const s_info = PluginInfo(
    "readers.sqlite",
    "Read data from SQLite3 database files.",
    "" );

CREATE_SHARED_PLUGIN(1, 0, SQLiteReader, Reader, s_info)

std::string SQLiteReader::getName() const { return s_info.name; }

void SQLiteReader::initialize()
{
    try
    {
        log()->get(LogLevel::Debug) << "Connection: '" << m_connection << "'" <<
            std::endl;
        m_session = std::unique_ptr<SQLite>(new SQLite(m_connection, log()));
        m_session->connect(false); // don't connect in write mode
        log()->get(LogLevel::Debug) << "Connected to database" << std::endl;
        bool bHaveSpatialite = m_session->doesTableExist("geometry_columns");
        log()->get(LogLevel::Debug) << "Have spatialite?: " <<
            bHaveSpatialite << std::endl;
        m_session->spatialite(m_modulename);

        if (!bHaveSpatialite)
        {
            std::ostringstream oss;
            oss << "no spatialite enabled!";
            throw sqlite_driver_error(oss.str());
        }

    }
    catch (sqlite_driver_error const& e)
    {
        std::stringstream oss;
        oss << "Unable to connect to database with error '" << e.what() << "'";
        throw pdal_error(oss.str());
    }
    try
    {
        setSpatialReference(
            m_options.getValueOrThrow<pdal::SpatialReference>(
                "spatialreference"));
    }
    catch (pdal::option_not_found const&)
    {
        // If one wasn't set on the options, we'll ignore at this
        setSpatialReference(fetchSpatialReference(m_query));
    }

    m_patch = PatchPtr(new Patch());
}


Options SQLiteReader::getDefaultOptions()
{
    Options options;

    Option connection("connection", "",
        "Connection string to connect to database");
    Option query("query", "",
        "SELECT statement that returns point cloud");

    options.add(connection);
    options.add(query);

    return options;
}


pdal::SpatialReference
SQLiteReader::fetchSpatialReference(std::string const& query) const
{
    // Fetch the WKT for the SRID to set the coordinate system of this stage
    log()->get(LogLevel::Debug) << "Fetching srid object" << std::endl;

    // ::soci::row r;
    // ::soci::indicator ind = ::soci::i_null;
    int64_t srid(0);
    // ::soci::statement clouds =
   //      (m_session->prepare << query, ::soci::into(r, ind));
   //  clouds.execute();
   //
   //  if (ind == ::soci::i_null)
   //      return pdal::SpatialReference();
   //
   //  bool bDidRead = clouds.fetch();
   //
   //  srid = (int64_t)r.get<int32_t>("srid");
   //
   //  if (!bDidRead)
   //      return pdal::SpatialReference();
   //
   //  log()->get(LogLevel::Debug) << "query returned " << srid << std::endl;
   //  std::ostringstream oss;
   //  oss <<"EPSG:" << srid;

    // if (srid >= 0)
    //     return pdal::SpatialReference(oss.str());
    // else
        return pdal::SpatialReference();
}

void SQLiteReader::processOptions(const Options& options)
{
    m_schemaFile = options.getValueOrDefault<std::string>(
        "xml_schema_dump", std::string());

    if (options.hasOption("spatialreference"))
        m_spatialRef = boost::optional<SpatialReference>(
            options.getValueOrThrow<pdal::SpatialReference>(
                "spatialreference"));
    m_query = options.getValueOrThrow<std::string>("query");
    m_connection = options.getValueOrDefault<std::string>("connection", "");
    m_modulename = options.getValueOrDefault<std::string>("module", "");
}


void SQLiteReader::validateQuery() const
{
    std::set<std::string> reqFields;
    reqFields.insert("POINTS");
    reqFields.insert("SCHEMA");
    reqFields.insert("NUM_POINTS");
    reqFields.insert("CLOUD");

    for (auto r = reqFields.begin(); r != reqFields.end(); ++r)
    {
        auto p = m_session->columns().find(*r);
        if (p == m_session->columns().end())
        {
            std::ostringstream oss;
            oss << "Unable to find required column name '" << *r << "'";
            throw pdal_error(oss.str());
        }
    }
}


void SQLiteReader::addDimensions(PointLayoutPtr layout)
{
    log()->get(LogLevel::Debug) << "Fetching schema object" << std::endl;

    std::ostringstream oss;
    oss << "SELECT SCHEMA FROM (" << m_query <<") as q LIMIT 1";
    std::string q(oss.str());

    m_session->query(q);
    const row* r = m_session->get(); // First result better have our schema
    if (!r)
        throw sqlite_driver_error("Unable to select schema from query!");

    column const& s = r->at(0); // First column is schema

    if (m_schemaFile.size())
    {
        std::ostream* out = FileUtils::createFile(m_schemaFile);
        out->write(s.data.c_str(), s.data.size());
        FileUtils::closeFile(out);
    }

    XMLSchema schema(s.data);
    m_patch->m_metadata = schema.getMetadata();

    loadSchema(layout, schema);
}


void SQLiteReader::ready(PointTableRef table)
{
    m_at_end = false;
    b_doneQuery = false;

    m_session.reset(new SQLite(m_connection, log()));
    m_session->connect(false); // don't connect in write mode
}


bool SQLiteReader::nextBuffer()
{
    return m_session->next();
}


point_count_t SQLiteReader::readPatch(PointViewPtr view, point_count_t numPts)
{
    const row* r = m_session->get();
    if (!r)
        throw pdal_error("readPatch with no data in session!");
    std::map<std::string, int32_t> const& columns = m_session->columns();

    // Availability of positions already validated
    int32_t position = columns.find("POINTS")->second;

    MetadataNode comp = m_patch->m_metadata.findChild("compression");
    m_patch->m_isCompressed = boost::iequals(comp.value(), "lazperf");
    m_patch->m_compVersion = m_patch->m_metadata.findChild("version").value();

    position = columns.find("NUM_POINTS")->second;
    int32_t count = boost::lexical_cast<int32_t>((*r)[position].data);
    m_patch->remaining = count;
    m_patch->count = count;

    log()->get(LogLevel::Debug3) << "patch compression? "
                                 << m_patch->m_isCompressed << std::endl;

    if (m_patch->m_isCompressed)
        log()->get(LogLevel::Debug3) << "patch compression version: "
                                     << m_patch->m_compVersion << std::endl;

    position = columns.find("POINTS")->second;

    point_count_t numRead = 0;
    PointId nextId = view->size();
    if (m_patch->m_isCompressed)
    {
#ifdef PDAL_HAVE_LAZPERF
        LazPerfDecompressor<Patch> decompressor(*m_patch, dbDimTypes());

        // Set the data into the patch.
        m_patch->setBytes((*r)[position].blobBuf);
        std::vector<char> tmpBuf(decompressor.pointSize());
        while (numRead < numPts && count > 0)
        {
            decompressor.decompress(tmpBuf.data(), tmpBuf.size());
            writePoint(*view.get(), nextId, tmpBuf.data());

            if (m_cb)
                m_cb(*view.get(), nextId);

            nextId++;
            numRead++;
            count--;
        }
#else
        throw pdal_error("Can't decompress without LAZperf.");
#endif

        log()->get(LogLevel::Debug3) << "Compressed byte size: " <<
            m_patch->byte_size() << std::endl;
        if (!m_patch->byte_size())
            throw pdal_error("Compressed patch size was 0!");
        log()->get(LogLevel::Debug3) << "Uncompressed byte size: " <<
            (m_patch->count * packedPointSize()) << std::endl;
    }
    else
    {
        const char *pos = (const char *)&((*r)[position].blobBuf[0]);
        while (numRead < numPts && count > 0)
        {
            writePoint(*view.get(), nextId, pos);

<<<<<<< HEAD
            pos += packedPointSize();
=======
            if (m_cb)
                m_cb(*view.get(), nextId);

            pos += m_packedPointSize;
>>>>>>> 7e4ae4ac
            nextId++;
            numRead++;
            count--;
        }
    }
    m_patch->remaining -= numRead;
    return numRead;
}


point_count_t SQLiteReader::read(PointViewPtr view, point_count_t count)
{
    if (eof())
        return 0;

    log()->get(LogLevel::Debug4) << "read called with "
        "PointView filled to " << view->size() << " points" <<
        std::endl;

    point_count_t totalNumRead = 0;
    if (! b_doneQuery)
    {
        // read first patch
        m_session->query(m_query);
        validateQuery();
        b_doneQuery = true;
        totalNumRead = readPatch(view, count);
    }

    int patch_count(0);
    while (totalNumRead < count)
    {
        if (m_patch->remaining == 0)
        {
            if (!nextBuffer())
            {
                m_at_end = true;
                return totalNumRead;
            }
        }
        PointId bufBegin = view->size();
        point_count_t numRead = readPatch(view, count - totalNumRead);
        PointId bufEnd = bufBegin + numRead;
        totalNumRead += numRead;
        patch_count++;
    }
    return totalNumRead;
}

} // namespace pdal<|MERGE_RESOLUTION|>--- conflicted
+++ resolved
@@ -265,7 +265,7 @@
             writePoint(*view.get(), nextId, tmpBuf.data());
 
             if (m_cb)
-                m_cb(*view.get(), nextId);
+                m_cb(*view, nextId);
 
             nextId++;
             numRead++;
@@ -289,14 +289,9 @@
         {
             writePoint(*view.get(), nextId, pos);
 
-<<<<<<< HEAD
             pos += packedPointSize();
-=======
             if (m_cb)
-                m_cb(*view.get(), nextId);
-
-            pos += m_packedPointSize;
->>>>>>> 7e4ae4ac
+                m_cb(*view, nextId);
             nextId++;
             numRead++;
             count--;
